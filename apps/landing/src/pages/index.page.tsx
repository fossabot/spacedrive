--- conflicted
+++ resolved
@@ -12,15 +12,14 @@
 import { getWindow } from '../utils';
 
 interface SectionProps {
-  orientation: 'left' | 'right';
-  heading?: string;
-  description?: string | React.ReactNode;
-  children?: React.ReactNode;
-  className?: string;
+	orientation: 'left' | 'right';
+	heading?: string;
+	description?: string | React.ReactNode;
+	children?: React.ReactNode;
+	className?: string;
 }
 
 function Section(props: SectionProps = { orientation: 'left' }) {
-<<<<<<< HEAD
 	const info = (
 		<div className="px-4 py-10 sm:px-10">
 			{props.heading && <h1 className="text-2xl font-black sm:text-4xl">{props.heading}</h1>}
@@ -44,107 +43,81 @@
 			)}
 		</div>
 	);
-=======
-  let info = (
-    <div className="px-4 py-10 sm:px-10">
-      {props.heading && <h1 className="text-2xl font-black sm:text-4xl">{props.heading}</h1>}
-      {props.description && (
-        <p className="mt-5 text-md sm:text-xl text-gray-450">{props.description}</p>
-      )}
-    </div>
-  );
-  return (
-    <div className={clsx('grid grid-cols-1 my-10 lg:grid-cols-2 lg:my-44', props.className)}>
-      {props.orientation === 'right' ? (
-        <>
-          {info}
-          {props.children}
-        </>
-      ) : (
-        <>
-          {props.children}
-          {info}
-        </>
-      )}
-    </div>
-  );
->>>>>>> 1d158d0d
 }
 
 function Page() {
-  const { urlParsed } = usePageContext();
-  const [unsubscribedFromWaitlist, setUnsubscribedFromWaitlist] = useState(false);
+	const { urlParsed } = usePageContext();
+	const [unsubscribedFromWaitlist, setUnsubscribedFromWaitlist] = useState(false);
 
-  useEffect(() => {
-    if (!getWindow()) return;
+	useEffect(() => {
+		if (!getWindow()) return;
 
-    const cuid = urlParsed.search?.['wunsub'];
-    if (!cuid) return;
+		const cuid = urlParsed.search?.['wunsub'];
+		if (!cuid) return;
 
-    (async () => {
-      const prod = import.meta.env.PROD;
-      const url = prod ? 'https://waitlist-api.spacedrive.com' : 'http://localhost:3000';
+		(async () => {
+			const prod = import.meta.env.PROD;
+			const url = prod ? 'https://waitlist-api.spacedrive.com' : 'http://localhost:3000';
 
-      const req = await fetch(`${url}/api/waitlist?i=${cuid}`, {
-        method: 'DELETE'
-      });
+			const req = await fetch(`${url}/api/waitlist?i=${cuid}`, {
+				method: 'DELETE'
+			});
 
-      if (req.status === 200) {
-        setUnsubscribedFromWaitlist(true);
-        window.history.replaceState(
-          {},
-          '',
-          prod ? 'https://spacedrive.com' : 'http://localhost:8003'
-        );
+			if (req.status === 200) {
+				setUnsubscribedFromWaitlist(true);
+				window.history.replaceState(
+					{},
+					'',
+					prod ? 'https://spacedrive.com' : 'http://localhost:8003'
+				);
 
-        setTimeout(() => {
-          setUnsubscribedFromWaitlist(false);
-        }, 5000);
-      } else if (req.status >= 400 && req.status < 500) {
-        alert('An error occurred while unsubscribing from waitlist');
-      }
-    })();
-  }, []);
+				setTimeout(() => {
+					setUnsubscribedFromWaitlist(false);
+				}, 5000);
+			} else if (req.status >= 400 && req.status < 500) {
+				alert('An error occurred while unsubscribing from waitlist');
+			}
+		})();
+	}, []);
 
-  return (
-    <>
-      <Helmet>
-        <title>Spacedrive — A file manager from the future.</title>
-        <meta
-          name="description"
-          content="Combine your drives and clouds into one database that you can organize and explore from any device. Designed for creators, hoarders and the painfully disorganized."
-        />
-        <meta
-          property="og:image"
-          content="https://raw.githubusercontent.com/spacedriveapp/.github/main/profile/spacedrive_icon.png"
-        />
-        <meta
-          name="keywords"
-          content="files,file manager,spacedrive,file explorer,vdfs,distributed filesystem,cas,content addressable storage,virtual filesystem,photos app, video organizer,video encoder,tags,tag based filesystem"
-        />
-        <meta name="author" content="Spacedrive Technology Inc." />
-      </Helmet>
-      <div className="mt-22 lg:mt-28" id="content" aria-hidden="true" />
-      <div className="mt-24 lg:mt-5" />
-      {/* Disabled while blog post is not available */}
-      {/* TODO: re-enable */}
-      {/* <NewBanner */}
-      {/* 	headline="Spacedrive raises $2M led by OSS Capital" */}
-      {/* 	href="/blog/spacedrive-funding-announcement" */}
-      {/* 	link="Read post" */}
-      {/* /> */}
-      {unsubscribedFromWaitlist && (
-        <div
-          className={
-            '-mt-8 flex flex-row items-center bg-opacity-20 border-2 my-2 px-2 rounded-md bg-green-800 border-green-900'
-          }
-        >
-          <Info className="w-5 mr-1 fill-green-500" />
-          <p className={'text-sm text-green-500'}>You have been unsubscribed from the waitlist</p>
-        </div>
-      )}
+	return (
+		<>
+			<Helmet>
+				<title>Spacedrive — A file manager from the future.</title>
+				<meta
+					name="description"
+					content="Combine your drives and clouds into one database that you can organize and explore from any device. Designed for creators, hoarders and the painfully disorganized."
+				/>
+				<meta
+					property="og:image"
+					content="https://raw.githubusercontent.com/spacedriveapp/.github/main/profile/spacedrive_icon.png"
+				/>
+				<meta
+					name="keywords"
+					content="files,file manager,spacedrive,file explorer,vdfs,distributed filesystem,cas,content addressable storage,virtual filesystem,photos app, video organizer,video encoder,tags,tag based filesystem"
+				/>
+				<meta name="author" content="Spacedrive Technology Inc." />
+			</Helmet>
+			<div className="mt-22 lg:mt-28" id="content" aria-hidden="true" />
+			<div className="mt-24 lg:mt-5" />
+			{/* Disabled while blog post is not available */}
+			{/* TODO: re-enable */}
+			{/* <NewBanner */}
+			{/* 	headline="Spacedrive raises $2M led by OSS Capital" */}
+			{/* 	href="/blog/spacedrive-funding-announcement" */}
+			{/* 	link="Read post" */}
+			{/* /> */}
+			{unsubscribedFromWaitlist && (
+				<div
+					className={
+						'-mt-8 flex flex-row items-center bg-opacity-20 border-2 my-2 px-2 rounded-md bg-green-800 border-green-900'
+					}
+				>
+					<Info className="w-5 mr-1 fill-green-500" />
+					<p className={'text-sm text-green-500'}>You have been unsubscribed from the waitlist</p>
+				</div>
+			)}
 
-<<<<<<< HEAD
 			<h1 className="z-30 px-2 mb-3 text-4xl font-black leading-tight text-center text-white fade-in-heading md:text-6xl">
 				A file explorer from the future.
 			</h1>
@@ -183,45 +156,6 @@
 			<Bubbles />
 		</>
 	);
-=======
-      <h1 className="z-30 px-2 mb-3 text-4xl font-black leading-tight text-center text-white fade-in-heading md:text-6xl">
-        A file explorer from the future.
-      </h1>
-      <p className="z-30 max-w-4xl mt-1 mb-8 text-center animation-delay-1 fade-in-heading text-md lg:text-lg leading-2 lg:leading-8 text-gray-450">
-        Combine your drives and clouds into one database that you can organize and explore from any
-        device.
-        <br />
-        <span className="hidden sm:block">
-          Designed for creators, hoarders and the painfully disorganized.
-        </span>
-      </p>
-      <HomeCTA />
-      <AppEmbed />
-      <Section
-        orientation="right"
-        heading="Never leave a file behind."
-        className="z-30 mt-0 sm:mt-8"
-        description={
-          <>
-            Spacedrive accounts for every file you own, uniquely fingerprinting and extracting
-            metadata so you can sort, tag, backup and share files without limitations of any one
-            cloud provider.
-            <br />
-            <br />
-            <a
-              className="transition text-primary-600 hover:text-primary-500"
-              href="https://github.com/spacedriveapp"
-              target="_blank"
-            >
-              Find out more →
-            </a>
-          </>
-        }
-      />
-      <Bubbles />
-    </>
-  );
->>>>>>> 1d158d0d
 }
 
 export { Page };